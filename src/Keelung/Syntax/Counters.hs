{-# LANGUAGE DeriveAnyClass #-}
{-# LANGUAGE DeriveGeneric #-}
{-# LANGUAGE FlexibleInstances #-}
{-# OPTIONS_GHC -Wno-unrecognised-pragmas #-}
{-# OPTIONS_HADDOCK hide #-}

{-# HLINT ignore "Replace case with fromMaybe" #-}

module Keelung.Syntax.Counters
  ( Counters (..),
    getTotalCount,
    -- | for constraint generation
    getBinReps,
    getBooleanConstraintCount,
    getBooleanConstraintRanges,
    -- | for parsing raw inputs
    getPublicInputSequence,
    getPrivateInputSequence,
    -- | workaround for variable renumbering
    setReducedCount,
    -- | for pretty printing
    prettyConstraints,
    prettyVariables,
    prettyBooleanConstraints,
    -- | for reading the counts and ranges of variables
    Category (..),
    ReadCounters,
    ReadType (..),
    getCount,
    Ranges,
    getRanges,
    getRange,
    enumerate,
    -- | for writing the counts and ranges of variables
    WriteType (..),
    addCount,
    -- | other helpers
    reindex,
    inRanges,
  )
where

import Control.DeepSeq (NFData)
import Data.IntMap.Strict (IntMap)
import Data.IntMap.Strict qualified as IntMap
import Data.Sequence (Seq)
import Data.Sequence qualified as Seq
import Data.Serialize (Serialize)
import GHC.Generics (Generic)
import Keelung.Data.BinRep (BinRep (..))
import Keelung.Data.Struct (Struct (..))

------------------------------------------------------------------------------

type Var = Int

type Width = Int

------------------------------------------------------------------------------

type SmallCounters = Struct Int Int Int

binRepSize :: IntMap Int -> Int
binRepSize = IntMap.foldlWithKey' (\acc width size -> acc + width * size) 0

uIntSize :: IntMap Int -> Int
uIntSize = sum

smallCounterSize :: SmallCounters -> Int
smallCounterSize (Struct f b u) =
  f + b + binRepSize u + uIntSize u

--------------------------------------------------------------------------------

data Counters = Counters
  { countOutput :: !SmallCounters, -- counters for output variables
    countPublicInput :: !SmallCounters, -- counters for public input variables
    countPrivateInput :: !SmallCounters, -- counters for private input variables
    countIntermediate :: !SmallCounters, -- counters for intermediate variables
    countPublicInputSequence :: !(Seq WriteType), -- Sequence of public input variables
    countPrivateInputSequence :: !(Seq WriteType), -- Sequence of private input variables
    countReducedVarHack :: !Int -- HACK, keep track of the number of variables reduced after renumbering
  }
  deriving (Generic, NFData, Eq, Show)

instance Serialize Counters

instance Semigroup Counters where
  Counters cOut1 cPubIn1 cPrivIn1 cInt1 cPubInSeq1 cPrivInSeq1 cRed1 <> Counters cOut2 cPubIn2 cPrivIn2 cInt2 cPubInSeq2 cPrivInSeq2 cRed2 =
    Counters
      (addSmallCounters cOut1 cOut2)
      (addSmallCounters cPubIn1 cPubIn2)
      (addSmallCounters cPrivIn1 cPrivIn2)
      (addSmallCounters cInt1 cInt2)
      (cPubInSeq1 <> cPubInSeq2)
      (cPrivInSeq1 <> cPrivInSeq2)
      (cRed1 + cRed2)
    where
      addSmallCounters :: SmallCounters -> SmallCounters -> SmallCounters
      addSmallCounters (Struct f1 b1 u1) (Struct f2 b2 u2) =
        Struct (f1 + f2) (b1 + b2) (IntMap.unionWith (+) u1 u2)

instance Monoid Counters where
  mempty = Counters (Struct 0 0 mempty) (Struct 0 0 mempty) (Struct 0 0 mempty) (Struct 0 0 mempty) mempty mempty 0

setReducedCount :: Int -> Counters -> Counters
setReducedCount n (Counters o i1 i2 x s1 s2 _) = Counters o i1 i2 x s1 s2 n

-- | Total count of variables
getTotalCount :: Counters -> Int
getTotalCount (Counters o i1 i2 x _ _ reduced) =
  -- 'countReducedVarHack' should only have effect on intermediate variables
  (smallCounterSize o + smallCounterSize i1 + smallCounterSize i2) + (0 `max` (smallCounterSize x - reduced))

-- | For parsing raw inputs
getPublicInputSequence :: Counters -> Seq WriteType
getPublicInputSequence = countPublicInputSequence

getPrivateInputSequence :: Counters -> Seq WriteType
getPrivateInputSequence = countPrivateInputSequence

--------------------------------------------------------------------------------

-- | Re-index variables of different sorts and types
reindex :: Counters -> Category -> ReadType -> Var -> Var
reindex counters category typ index =
  getOffset counters (category, typ) + case typ of
    ReadBits width -> index * width
    _ -> index

--------------------------------------------------------------------------------

getBinReps :: Counters -> [BinRep]
getBinReps counters@(Counters o i1 i2 x _ _ _) =
  fromSmallCounter Output o ++ fromSmallCounter PublicInput i1 ++ fromSmallCounter PrivateInput i2 ++ fromSmallCounter Intermediate x
  where
    fromSmallCounter :: Category -> SmallCounters -> [BinRep]
    fromSmallCounter category (Struct _ _ u) = concatMap (fromPair category) (IntMap.toList u)

    fromPair :: Category -> (Width, Int) -> [BinRep]
    fromPair category (width, count) =
      let varOffset = reindex counters category (ReadUInt width) 0
          binRepOffset = reindex counters category (ReadBits width) 0
       in [BinRep (varOffset + index) width (binRepOffset + width * index) | index <- [0 .. count - 1]]

-- | Variables that needed to be constrained to be Boolean
--    1. Boolean output variables
--    2. UInt BinReps output variables
--    3. Boolean private input variables
--    4. UInt BinReps private input variables
--    5. Boolean public input variables
--    6. UInt BinReps public input variables
booleanConstraintCategories :: [(Category, ReadType)]
booleanConstraintCategories = [(Output, ReadBool), (Output, ReadAllBits), (PublicInput, ReadBool), (PublicInput, ReadAllBits), (PrivateInput, ReadBool), (PrivateInput, ReadAllBits)]

getBooleanConstraintCount :: Counters -> Int
getBooleanConstraintCount counters = sum $ map (getCount counters) booleanConstraintCategories

<<<<<<< HEAD
-- | Variables that needed to be constrained to be Boolean
--    1. Boolean output variables
--    2. UInt BinReps output variables
--    3. Boolean input variables
--    4. UInt BinReps input variables
--    5. UInt BinRep intermediate variables
getBooleanConstraintRanges :: Counters -> [(Int, Int)]
getBooleanConstraintRanges counters@(Counters o i1 i2 _ _ _ _) =
  mergeSegments [booleanVarRange OfOutput o, booleanVarRange OfPublicInput i1, booleanVarRange OfPrivateInput i2] 
  -- <> uintIntermediateBooleanVarRange x
  where
    booleanVarRange :: VarSort -> SmallCounters -> (Int, Int)
    booleanVarRange sort (Struct _ b u) = (reindex counters sort OfBoolean 0, reindex counters sort OfBoolean 0 + b + binRepSize u)

    -- uintIntermediateBooleanVarRange :: SmallCounters -> (Int, Int)
    -- uintIntermediateBooleanVarRange (Struct _ b u) =
    --   let start = reindex counters OfIntermediate OfBoolean 0 + b
    --    in (start, start + binRepSize u)

    -- uintIntermediateBooleanVarRange :: SmallCounters -> [(Int, Int)]
    -- uintIntermediateBooleanVarRange (Struct _ _ u) = concatMap fromPair (IntMap.toList u)
    --   where
    --     fromPair :: (Width, Int) -> [(Int, Int)]
    --     fromPair (width, count) =
    --       let binRepOffset = reindex counters OfIntermediate (OfUIntBinRep width) 0
    --        in [(binRepOffset + width * index + 1, binRepOffset + width * index + width) | index <- [0 .. count - 1]]

    mergeSegments :: [(Int, Int)] -> [(Int, Int)]
    mergeSegments [] = []
    mergeSegments [(start, end)]
      | end == start = []
      | otherwise = [(start, end)]
    mergeSegments ((start, end) : (start', end') : xs)
      | end == start = mergeSegments ((start', end') : xs)
      | end == start' = mergeSegments ((start, end') : xs)
      | otherwise = (start, end) : mergeSegments ((start', end') : xs)
=======
getBooleanConstraintRanges :: Counters -> [(Int, Int)]
getBooleanConstraintRanges counters = IntMap.toList $ getRanges counters booleanConstraintCategories
>>>>>>> 0fd256f4

--------------------------------------------------------------------------------

prettyVariables :: Counters -> String
prettyVariables counters@(Counters o i1 i2 _ _ _ _) =
  let publicInputOffset = getOffset counters PublicInput
      privateInputOffset = getOffset counters PrivateInput
      outputOffset = getOffset counters Output
      totalSize = getTotalCount counters

      outputVars = case smallCounterSize o of
        0 -> ""
        1 -> "    Output variable : $" <> show outputOffset <> "\n"
        n -> "    Output variables: $" <> show outputOffset <> " ... $" <> show (outputOffset + n - 1) <> "\n"
      publicInputVars = case smallCounterSize i1 of
        0 -> ""
        1 -> "    Public Input variable : $" <> show publicInputOffset <> "\n"
        n -> "    Public Input variables: $" <> show publicInputOffset <> " ... $" <> show (publicInputOffset + n - 1) <> "\n"
      privateInputVars = case smallCounterSize i2 of
        0 -> ""
        1 -> "    Private Input variable : $" <> show privateInputOffset <> "\n"
        n -> "    Private Input variables: $" <> show privateInputOffset <> " ... $" <> show (privateInputOffset + n - 1) <> "\n"
   in if totalSize == 0
        then ""
        else
          "  Variables ("
            <> show totalSize
            <> "):\n\n"
            <> outputVars
            <> publicInputVars
            <> privateInputVars
            <> "\n"

prettyConstraints :: Show constraint => Counters -> [constraint] -> [BinRep] -> String
prettyConstraints counters cs binReps =
  showConstraintSummary
    <> showOrdinaryConstraints
    <> showBooleanConstraints
    <> showBinRepConstraints
  where
    -- sizes of constraint groups
    totalBinRepConstraintSize = length binReps
    booleanConstraintSize = getBooleanConstraintCount counters
    ordinaryConstraintSize = length cs

    -- summary of constraint groups
    showConstraintSummary =
      "  Constriant ("
        <> show (ordinaryConstraintSize + booleanConstraintSize + totalBinRepConstraintSize)
        <> "): \n"

    -- Ordinary constraints
    showOrdinaryConstraints =
      if ordinaryConstraintSize == 0
        then ""
        else
          "    Ordinary constraints ("
            <> show ordinaryConstraintSize
            <> "):\n\n"
            <> unlines (map (\x -> "      " <> show x) cs)
            <> "\n"

    -- Boolean constraints
    showBooleanConstraints =
      if booleanConstraintSize == 0
        then ""
        else
          "    Boolean constraints ("
            <> show booleanConstraintSize
            <> "):\n\n"
            <> unlines (map ("      " <>) (prettyBooleanConstraints counters))
            <> "\n"

    -- BinRep constraints
    showBinRepConstraints =
      if null binReps
        then ""
        else
          "    Binary representation constraints ("
            <> show (length binReps)
            <> "):\n\n"
            <> unlines (map (("      " <>) . show) binReps)
            <> "\n"

prettyBooleanConstraints :: Counters -> [String]
prettyBooleanConstraints counters =
  concatMap showSegment (getBooleanConstraintRanges counters)
  where
    showSegment :: (Int, Int) -> [String]
    showSegment (start, end) =
      case end - start of
        0 -> []
        1 -> [showBooleanConstraint start]
        2 ->
          [ showBooleanConstraint start,
            showBooleanConstraint (start + 1)
          ]
        3 ->
          [ showBooleanConstraint start,
            showBooleanConstraint (start + 1),
            showBooleanConstraint (start + 2)
          ]
        _ ->
          [ showBooleanConstraint start,
            "  ...",
            showBooleanConstraint (end - 1)
          ]

    showBooleanConstraint :: Int -> String
    showBooleanConstraint n = "$" <> show n <> " = $" <> show n <> " * $" <> show n

--------------------------------------------------------------------------------

type Range = (Int, Int)

type Ranges = IntMap Int

data Category = Output | PrivateInput | PublicInput | Intermediate
  deriving (Generic, NFData, Eq, Show)

data ReadType = ReadField | ReadBool | ReadAllBits | ReadAllUInt | ReadBits Width | ReadUInt Width
  deriving (Generic, NFData, Eq, Show)

instance Serialize ReadType

data WriteType = WriteField | WriteBool | WriteUInt Width
  deriving (Generic, NFData, Eq, Show)

instance Serialize WriteType

class ReadCounters selector where
  -- | get the total number of variables in that category
  getCount :: Counters -> selector -> Int

  getOffset :: Counters -> selector -> Int

-- | Access Counters of a given category.
instance ReadCounters Category where
  getCount counters category =
    getCount counters (category, ReadField)
      + getCount counters (category, ReadBool)
      + getCount counters (category, ReadAllBits)
      + getCount counters (category, ReadAllUInt)

  getOffset _ Output = 0
  getOffset counters PublicInput = getCount counters Output
  getOffset counters PrivateInput = getCount counters Output + getCount counters PublicInput
  getOffset counters Intermediate = getCount counters Output + getCount counters PublicInput + getCount counters PrivateInput

-- | Access Counters of a given type in a given category.
instance ReadCounters (Category, ReadType) where
  getCount counters (category, typ) =
    let selector = case category of
          Output -> countOutput
          PublicInput -> countPublicInput
          PrivateInput -> countPrivateInput
          Intermediate -> countIntermediate
     in case typ of
          ReadField -> structF (selector counters)
          ReadBool -> structB (selector counters)
          ReadAllBits -> binRepSize (structU (selector counters))
          ReadAllUInt -> uIntSize (structU (selector counters))
          ReadBits w -> case IntMap.lookup w (structU (selector counters)) of
            Nothing -> 0
            Just n -> n * w
          ReadUInt w -> case IntMap.lookup w (structU (selector counters)) of
            Nothing -> 0
            Just n -> n

  getOffset counters (category, typ) =
    let selector = case category of
          Output -> countOutput
          PublicInput -> countPublicInput
          PrivateInput -> countPrivateInput
          Intermediate -> countIntermediate
     in getOffset counters category + case typ of
          ReadField -> 0
          ReadBool -> structF (selector counters)
          ReadAllBits -> structF (selector counters) + structB (selector counters)
          ReadAllUInt -> structF (selector counters) + structB (selector counters) + binRepSize (structU (selector counters))
          ReadBits w ->
            structF (selector counters)
              + structB (selector counters)
              + sum
                ( IntMap.mapWithKey
                    ( \width count -> if w > width then count * width else 0
                    )
                    (structU (selector counters))
                )
          ReadUInt w ->
            structF (selector counters)
              + structB (selector counters)
              + binRepSize (structU (selector counters))
              + sum
                ( IntMap.filterWithKey
                    ( \width _ -> w > width
                    )
                    (structU (selector counters))
                )

addCount :: (Category, WriteType) -> Int -> Counters -> Counters
addCount (category, typ) n counters =
  -- (Counters o i1 i2 x s1 s2 r)
  case category of
    Output -> counters {countOutput = adjustSmallCounters (countOutput counters)}
    PublicInput -> counters {countPublicInput = adjustSmallCounters (countPublicInput counters), countPublicInputSequence = countPublicInputSequence counters <> newInputSequence}
    PrivateInput -> counters {countPrivateInput = adjustSmallCounters (countPrivateInput counters), countPrivateInputSequence = countPrivateInputSequence counters <> newInputSequence}
    Intermediate -> counters {countIntermediate = adjustSmallCounters (countIntermediate counters)}
  where
    adjustSmallCounters :: SmallCounters -> SmallCounters
    adjustSmallCounters (Struct f b u) = case typ of
      WriteField -> Struct (f + n) b u
      WriteBool -> Struct f (b + n) u
      WriteUInt w -> Struct f b (IntMap.insertWith (+) w n u)

    newInputSequence :: Seq WriteType
    newInputSequence = Seq.fromList $ replicate n typ

-- | Given a list of categories, get the ranges of variables in each category
getRanges :: ReadCounters selector => Counters -> [selector] -> Ranges
getRanges counters = buildRanges . map (\category -> (getOffset counters category, getCount counters category))

getRange :: ReadCounters selector => Counters -> selector -> Range
getRange counters selector = (getOffset counters selector, getCount counters selector)

enumerate :: Ranges -> [Int]
enumerate ranges = concatMap (\(start, size) -> [start .. start + size - 1]) (IntMap.toList ranges)

-- | Merge overlapping segments into a list of non-overlapping segments
buildRanges :: [Range] -> Ranges
buildRanges = foldr build mempty
  where
    build :: Range -> Ranges -> Ranges
    build (_, 0) ranges = ranges
    build (start, size) ranges =
      case IntMap.lookupLE start ranges of -- find the segment that starts before the inserted segment
        Just (previous, previousSize) ->
          if start < previous + previousSize -- see if the inserted segment overlaps with the previous segment
            then IntMap.insert previous (max (start + size - previous) previousSize) ranges -- merge it with the previous segment
            else IntMap.insert start size ranges -- insert it as a new segment
        Nothing -> case IntMap.lookupGT start ranges of -- find the segment that starts after the inserted segment
          Just (next, nextSize) ->
            if next < start + size -- see if the inserted segment overlaps with the next segment
              then IntMap.insert start (max (next + nextSize - start) size) (IntMap.delete next ranges) -- merge it with the next segment
              else IntMap.insert start size ranges -- insert it as a new segment
          Nothing -> IntMap.insert start size ranges -- insert it as a new segment

inRanges :: Ranges -> Int -> Bool
inRanges ranges index = case IntMap.lookupLE index ranges of
  Nothing -> False
  Just (start, size) -> index < start + size<|MERGE_RESOLUTION|>--- conflicted
+++ resolved
@@ -156,47 +156,8 @@
 getBooleanConstraintCount :: Counters -> Int
 getBooleanConstraintCount counters = sum $ map (getCount counters) booleanConstraintCategories
 
-<<<<<<< HEAD
--- | Variables that needed to be constrained to be Boolean
---    1. Boolean output variables
---    2. UInt BinReps output variables
---    3. Boolean input variables
---    4. UInt BinReps input variables
---    5. UInt BinRep intermediate variables
-getBooleanConstraintRanges :: Counters -> [(Int, Int)]
-getBooleanConstraintRanges counters@(Counters o i1 i2 _ _ _ _) =
-  mergeSegments [booleanVarRange OfOutput o, booleanVarRange OfPublicInput i1, booleanVarRange OfPrivateInput i2] 
-  -- <> uintIntermediateBooleanVarRange x
-  where
-    booleanVarRange :: VarSort -> SmallCounters -> (Int, Int)
-    booleanVarRange sort (Struct _ b u) = (reindex counters sort OfBoolean 0, reindex counters sort OfBoolean 0 + b + binRepSize u)
-
-    -- uintIntermediateBooleanVarRange :: SmallCounters -> (Int, Int)
-    -- uintIntermediateBooleanVarRange (Struct _ b u) =
-    --   let start = reindex counters OfIntermediate OfBoolean 0 + b
-    --    in (start, start + binRepSize u)
-
-    -- uintIntermediateBooleanVarRange :: SmallCounters -> [(Int, Int)]
-    -- uintIntermediateBooleanVarRange (Struct _ _ u) = concatMap fromPair (IntMap.toList u)
-    --   where
-    --     fromPair :: (Width, Int) -> [(Int, Int)]
-    --     fromPair (width, count) =
-    --       let binRepOffset = reindex counters OfIntermediate (OfUIntBinRep width) 0
-    --        in [(binRepOffset + width * index + 1, binRepOffset + width * index + width) | index <- [0 .. count - 1]]
-
-    mergeSegments :: [(Int, Int)] -> [(Int, Int)]
-    mergeSegments [] = []
-    mergeSegments [(start, end)]
-      | end == start = []
-      | otherwise = [(start, end)]
-    mergeSegments ((start, end) : (start', end') : xs)
-      | end == start = mergeSegments ((start', end') : xs)
-      | end == start' = mergeSegments ((start, end') : xs)
-      | otherwise = (start, end) : mergeSegments ((start', end') : xs)
-=======
 getBooleanConstraintRanges :: Counters -> [(Int, Int)]
 getBooleanConstraintRanges counters = IntMap.toList $ getRanges counters booleanConstraintCategories
->>>>>>> 0fd256f4
 
 --------------------------------------------------------------------------------
 
