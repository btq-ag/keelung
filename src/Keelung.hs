{-# LANGUAGE OverloadedStrings #-}

-- | Keelung is a DSL for building zero-knowledge proofs
module Keelung
  ( module Keelung.Syntax,
    module Keelung.Field,
    module Keelung.Heap,
    module Keelung.Monad,
    module Keelung.Data.Bits,
    run,
    compile,
    compileO0,
    compileO2,
    compileWithOpts,
    rtsoptProf,
    rtsoptMemory,
    generate,
    verify,
    genCircuit,
    genWitness,
    genInputs,
    interpret_,
    interpret,
    gf181,
    bn128,
    b64,
    elaborateAndEncode,
    Encode,
    GaloisField,
    keelungVersion,
  )
where

import Control.Monad.Except
import Data.ByteString.Char8 qualified as BS
import Data.Field.Galois (GaloisField)
import Data.List (intercalate)
import Data.Serialize (Serialize)
import Data.Serialize qualified as Serialize
import Data.String (IsString (fromString))
import Keelung.Constraint.R1CS (R1CS)
import Keelung.Data.Bits
import Keelung.Data.Struct (Struct (..))
import Keelung.Error
import Keelung.Field
import Keelung.Heap
import Keelung.Monad
import Keelung.Syntax
import Keelung.Syntax.Encode
import Keelung.Syntax.Encode.Syntax qualified as Encoding
import System.Directory qualified as Path
import System.IO.Error qualified as IO
import System.Info qualified
import System.Process qualified as Process
import Text.Read (readMaybe)

--------------------------------------------------------------------------------

-- | Compile a program to a 'R1CS' constraint system.
compile :: Encode t => FieldType -> Comp t -> IO (Either Error (R1CS Integer))
compile = compileWithOpts 1 [] []

-- | Compile a program to a 'R1CS' constraint system with optimization level 0.
compileO0 :: Encode t => FieldType -> Comp t -> IO (Either Error (R1CS Integer))
compileO0 = compileWithOpts 0 [] []

-- | Compile a program to a 'R1CS' constraint system with optimization level 2.
compileO2 :: Encode t => FieldType -> Comp t -> IO (Either Error (R1CS Integer))
compileO2 = compileWithOpts 2 [] []

-- | Compile a program to a 'R1CS' constraint system with optimization level and RTS options as arguments.
compileWithOpts :: Encode t => Int -> [String] -> [String] -> FieldType -> Comp t -> IO (Either Error (R1CS Integer))
compileWithOpts level opts rtsopts fieldType prog = runM $ do
  elab <- liftEither (elaborateAndEncode prog)
  let opts' = "protocol" : optOptimize level : opts <> ["+RTS"] <> rtsopts <> ["-RTS"]
  case fieldType of
    GF181 -> convertFieldElement (wrapper opts' (fieldType, elab) :: M (R1CS GF181))
    BN128 -> convertFieldElement (wrapper opts' (fieldType, elab) :: M (R1CS BN128))
    B64 -> convertFieldElement (wrapper opts' (fieldType, elab) :: M (R1CS B64))
  where
    optOptimize :: Int -> String
    optOptimize i = "O" <> show i

-- | Default RTS options for profiling
rtsoptProf :: [String]
rtsoptProf = ["-p"]

-- | Helper function for compiling RTS options
-- Memory size in GB for RTS options -M, -H and in MB for -A
-- Try to increase if keelungc produces segmentation fault.
-- https://downloads.haskell.org/ghc/latest/docs/users_guide/runtime_control.html
rtsoptMemory :: Int -> Int -> Int -> [String]
rtsoptMemory m h a = ["-M" <> show m <> "G", "-H" <> show h <> "G", "-A" <> show a <> "M"]

--------------------------------------------------------------------------------

-- | Generate a proof
generate_ :: (Serialize n, Integral n, Encode t) => FieldType -> Comp t -> [n] -> [n] -> IO (Either Error (FilePath, String))
generate_ fieldType prog publicInput privateInput = runM $ do
  (cmd, args) <- findAuroraProver
  _ <- genCircuit fieldType prog
  _ <- genWitness_ fieldType prog publicInput privateInput
  proofPath <- lift $ Path.makeAbsolute "proof"
  genParameters
<<<<<<< HEAD
  lift $ do
    let arguments =
          args
            ++ [ "--r1cs_filepath",
                 "circuit.jsonl",
                 "--input_filepath",
                 "witness.jsonl",
                 "--parameter_filepath",
                 "parameter.json",
                 "--output_filepath",
                 proofPath
               ]
    msg <- Process.readProcess cmd arguments mempty
    return (proofPath, msg)
=======
  genInputs publicInput
  if exists
    then lift $ do
      let arguments =
            [ "--r1cs_filepath",
              "circuit.jsonl",
              "--input_filepath",
              "witness.jsonl",
              "--parameter_filepath",
              "parameter.json",
              "--output_filepath",
              proofPath
            ]
      msg <- Process.readProcess "aurora_prove" arguments mempty
      return (proofPath, msg)
    else throwError CannotLocateProver
>>>>>>> 0c949616

-- | Generate a proof
generate :: Encode t => FieldType -> Comp t -> [Integer] -> [Integer] -> IO ()
generate fieldType prog publicInput privateInput = do
  result <- generate_ fieldType prog publicInput privateInput
  case result of
    Left err -> print err
    Right (_, msg) -> putStr msg

-- | Generate and verify a proof
verify_ :: IO (Either Error String)
verify_ = runM $ do
  (cmd, args) <- findAuroraVerifier
  genParameters
<<<<<<< HEAD
  lift $ do
    let arguments =
          args
            ++ [ "--r1cs_filepath",
                 "circuit.jsonl",
                 "--input_filepath",
                 "inputs.jsonl",
                 "--parameter_filepath",
                 "parameter.json",
                 "--proof_filepath",
                 "proof"
               ]
    Process.readProcess cmd arguments mempty
=======
  if exists
    then lift $ do
      let arguments =
            [ "--r1cs_filepath",
              "circuit.jsonl",
              "--input_filepath",
              "witness.jsonl",
              "--parameter_filepath",
              "parameter.json",
              "--proof_filepath",
              "proof"
            ]
      Process.readProcess "aurora_verify" arguments mempty
    else throwError CannotLocateVerifier
>>>>>>> 0c949616

-- | Verify a proof
verify :: IO ()
verify = do
  result <- verify_
  case result of
    Left err -> print err
    Right msg -> putStr msg

-- | Compile a program as R1CS and write it to circuit.jsonl.
genCircuit :: Encode t => FieldType -> Comp t -> M (R1CS Integer)
genCircuit fieldType prog = do
  elab <- liftEither (elaborateAndEncode prog)
  case fieldType of
    GF181 -> convertFieldElement (wrapper ["protocol", "toJSON"] (fieldType, elab) :: M (R1CS GF181))
    BN128 -> convertFieldElement (wrapper ["protocol", "toJSON"] (fieldType, elab) :: M (R1CS BN128))
    B64 -> convertFieldElement (wrapper ["protocol", "toJSON"] (fieldType, elab) :: M (R1CS B64))

-- | Generate witnesses for a program with inputs and write them to witness.jsonl.
genWitness_ :: (Serialize n, Integral n, Encode t) => FieldType -> Comp t -> [n] -> [n] -> M [n]
genWitness_ fieldType prog publicInput privateInput = do
  elab <- liftEither (elaborateAndEncode prog)
  wrapper ["protocol", "genWitness"] (fieldType, elab, map toInteger publicInput, map toInteger privateInput)

-- | Generate parameters for a program and write them to parameter.json.
genParameters :: M ()
genParameters = lift $ BS.writeFile "parameter.json" "{\"security_level\": 128, \"heuristic_ldt_reducer_soundness\": true, \"heuristic_fri_soundness\": true, \"bcs_hash_type\": \"blake2b_type\", \"make_zk\": false, \"parallel\": true, \"field_size\": 181, \"is_multiplicative\": true}"

-- | For generating witness.jsonl
genWitness :: Encode t => FieldType -> Comp t -> [Integer] -> [Integer] -> IO [Integer]
genWitness fieldType prog publicInput privateInput = runM (genWitness_ fieldType prog publicInput privateInput) >>= printErrorInstead

-- | For generating inputs.jsonl
genInputs :: (Integral n) => [n] -> M ()
genInputs inputs = do
  let inputs' = intercalate "," $ map ((\x -> "\"" ++ x ++ "\"") . show . toInteger) inputs
  lift $ BS.writeFile "inputs.jsonl" $ fromString $ "{\"inputs\":[" ++ inputs' ++ "]}"

--------------------------------------------------------------------------------

-- | Interpret a program
interpret_ :: (Serialize n, Integral n, Encode t) => FieldType -> Comp t -> [n] -> [n] -> IO (Either Error [n])
interpret_ fieldType prog publicInput privateInput = runM $ do
  elab <- liftEither (elaborateAndEncode prog)
  wrapper ["protocol", "interpret"] (fieldType, elab, map toInteger publicInput, map toInteger privateInput)

printErrorInstead :: Show e => Either e [a] -> IO [a]
printErrorInstead (Left err) = do
  print err
  return []
printErrorInstead (Right values) = return values

-- | Interpret a program with public and private inputs
run :: Encode t => Comp t -> [Integer] -> [Integer] -> IO [Integer]
run prog publicInput privateInput = interpret_ GF181 prog publicInput privateInput >>= printErrorInstead

-- | Interpret a program with public and private inputs
interpret :: Encode t => FieldType -> Comp t -> [Integer] -> [Integer] -> IO [Integer]
interpret fieldType prog publicInput privateInput = interpret_ fieldType prog publicInput privateInput >>= printErrorInstead

-- | A specialized version of 'interpret' that outputs numbers as 'N GF181'
gf181 :: Encode t => Comp t -> [GF181] -> [GF181] -> IO [N GF181]
gf181 prog publicInput privateInput = map N <$> (interpret_ GF181 prog publicInput privateInput >>= printErrorInstead)

-- | A specialized version of 'interpret' that outputs numbers as 'N B64'
b64 :: Encode t => Comp t -> [B64] -> [B64] -> IO [N B64]
b64 prog publicInput privateInput = map N <$> (interpret_ B64 prog publicInput privateInput >>= printErrorInstead)

-- | A specialized version of 'interpret' that outputs numbers as 'N BN128'
bn128 :: Encode t => Comp t -> [BN128] -> [BN128] -> IO [N BN128]
bn128 prog publicInput privateInput = map N <$> (interpret_ BN128 prog publicInput privateInput >>= printErrorInstead)

--------------------------------------------------------------------------------

-- | Elaborate a program and encode it
elaborateAndEncode :: Encode t => Comp t -> Either Error Encoding.Elaborated
elaborateAndEncode prog = encodeElaborated <$> elaborate prog
  where
    encodeElaborated :: Encode t => Elaborated t -> Encoding.Elaborated
    encodeElaborated (Elaborated expr comp) = runHeapM (compHeap comp) $ do
      let Computation counters _addrSize _heap eb assertions divModRelsU = comp
       in Encoding.Elaborated
            <$> encode expr
            <*> ( Encoding.Computation
                    counters
                    <$> (Struct <$> mapM encode' (structF eb) <*> mapM encode' (structB eb) <*> pure (structU eb))
                    <*> mapM encode assertions
                    <*> pure divModRelsU
                )

--------------------------------------------------------------------------------

-- | Internal function for handling data serialization
wrapper :: (Serialize a, Serialize b) => [String] -> a -> M b
wrapper args' payload = do
  (cmd, args) <- findKeelungc
  version <- readKeelungVersion cmd args
  checkKeelungVersion version
  blob <- lift $ Process.readProcess cmd (args ++ args') (BS.unpack $ Serialize.encode payload)
  let result = Serialize.decode (BS.pack blob)
  case result of
    Left err -> throwError (DecodeError err)
    Right (Left err) -> throwError (CompileError err)
    Right (Right x) -> return x

-- | Locate the Keelung compiler
--      1. see if "keelungc" is in PATH
--      2. if not, try to run "docker run banacorn/keelung"
--   Returns the command and arguments to run when found
findKeelungc :: M (String, [String])
findKeelungc = do
  keelungcExists <- checkCmd "keelungc"
  if keelungcExists
    then return ("keelungc", [])
    else do
      dockerExists <- checkCmd "docker"
      if dockerExists
        then case System.Info.arch of
          "x86_64" -> return ("docker", ["run", "-i", "btqag/keelungc"])
          -- insert "--platform=linux/amd64" when we are not on a x86 machine
          _ -> return ("docker", ["run", "-i", "--platform=linux/amd64", "btqag/keelungc"])
        else throwError CannotLocateKeelungC

findAuroraProver :: M (String, [String])
findAuroraProver = do
  auroraExists <- checkCmd "aurora_prove"
  if auroraExists
    then return ("aurora_prove", [])
    else do
      dockerExists <- checkCmd "docker"
      if dockerExists
        then case System.Info.arch of
          "x86_64" -> return ("docker", ["run", "-i", "btqag/aurora-prove"])
          -- insert "--platform=linux/amd64" when we are not on a x86 machine
          _ -> return ("docker", ["run", "-i", "--platform=linux/amd64", "btqag/aurora-prove"])
        else throwError CannotLocateProver

findAuroraVerifier :: M (String, [String])
findAuroraVerifier = do
  auroraExists <- checkCmd "aurora_verify"
  if auroraExists
    then return ("aurora_verify", [])
    else do
      dockerExists <- checkCmd "docker"
      if dockerExists
        then case System.Info.arch of
          "x86_64" -> return ("docker", ["run", "-i", "btqag/aurora-verify"])
          -- insert "--platform=linux/amd64" when we are not on a x86 machine
          _ -> return ("docker", ["run", "-i", "--platform=linux/amd64", "btqag/aurora-verify"])
        else throwError CannotLocateVerifier

-- | Check the version of the Keelung compiler
readKeelungVersion :: FilePath -> [String] -> M (Int, Int, Int)
readKeelungVersion cmd args = do
  -- trying to read version with `keelungc --version`
  rawString <-
    catchIOError
      CannotReadVersionError
      (Process.readProcess cmd (args ++ ["--version"]) mempty)
  -- parse see if the version number is well-formed
  let parseResult = case splitAt 9 rawString of
        ("Keelung v", versionString) -> parseVersion versionString
        _ -> Nothing
  -- throws CannotReadVersionError if it's not well-formed
  case parseResult of
    Nothing -> throwError CannotReadVersionError
    Just x -> return x
  where
    parseVersion :: String -> Maybe (Int, Int, Int)
    parseVersion versionString = do
      (major, minor, patch) <- case span (/= '.') versionString of
        (m, '.' : rest) -> case span (/= '.') rest of
          (n, '.' : p) -> Just (m, n, p)
          _ -> Nothing
        _ -> Nothing
      (,,) <$> readMaybe major <*> readMaybe minor <*> readMaybe patch

checkKeelungVersion :: (Int, Int, Int) -> M ()
checkKeelungVersion (major, minor, patch) = do
  if major == 0 && minor >= 9 && minor < 10 && patch >= 0
    then return ()
    else throwError (VersionMismatchError major minor patch)

--------------------------------------------------------------------------------

-- | Check if a command exists
checkCmd :: String -> M Bool
checkCmd cmd =
  lift $
    IO.catchIOError
      (Process.readProcess whichCmd [cmd] mempty >> return True)
      (\_ -> return False)
  where
    -- decide the command for locating executables
    whichCmd :: String
    whichCmd = case System.Info.os of
      "mingw32" -> "where" -- Windows uses "where"
      _ -> "which" -- Unix uses "which"

--------------------------------------------------------------------------------

-- | The version of Keelung is a triple of three numbers, we're not going full semver yet
keelungVersion_ :: (Int, Int, Int)
keelungVersion_ = (0, 9, 0)

-- | String of Keelung version exposed to the user
keelungVersion :: String
keelungVersion = let (major, minor, patch) = keelungVersion_ in show major ++ "." ++ show minor ++ "." ++ show patch

--------------------------------------------------------------------------------

type M = ExceptT Error IO

runM :: M a -> IO (Either Error a)
runM = runExceptT

-- liftEitherT :: IO (Either Error a) -> M a
-- liftEitherT f = do
--   result <- lift f
--   case result of
--     Left err -> throwError err
--     Right x -> return x

-- | Handle 'IO' Exceptions in the 'M' Monad
catchIOError :: Error -> IO a -> M a
catchIOError err f = lift (IO.catchIOError (Right <$> f) (const (return (Left err)))) >>= liftEither

-- | Prettify and convert all field elements to 'Integer' in a 'R1CS'
convertFieldElement :: (GaloisField a, Integral a) => M (R1CS a) -> M (R1CS Integer)
convertFieldElement = fmap (fmap (toInteger . N))<|MERGE_RESOLUTION|>--- conflicted
+++ resolved
@@ -102,7 +102,7 @@
   _ <- genWitness_ fieldType prog publicInput privateInput
   proofPath <- lift $ Path.makeAbsolute "proof"
   genParameters
-<<<<<<< HEAD
+  genInputs publicInput
   lift $ do
     let arguments =
           args
@@ -117,24 +117,6 @@
                ]
     msg <- Process.readProcess cmd arguments mempty
     return (proofPath, msg)
-=======
-  genInputs publicInput
-  if exists
-    then lift $ do
-      let arguments =
-            [ "--r1cs_filepath",
-              "circuit.jsonl",
-              "--input_filepath",
-              "witness.jsonl",
-              "--parameter_filepath",
-              "parameter.json",
-              "--output_filepath",
-              proofPath
-            ]
-      msg <- Process.readProcess "aurora_prove" arguments mempty
-      return (proofPath, msg)
-    else throwError CannotLocateProver
->>>>>>> 0c949616
 
 -- | Generate a proof
 generate :: Encode t => FieldType -> Comp t -> [Integer] -> [Integer] -> IO ()
@@ -149,36 +131,19 @@
 verify_ = runM $ do
   (cmd, args) <- findAuroraVerifier
   genParameters
-<<<<<<< HEAD
   lift $ do
     let arguments =
           args
             ++ [ "--r1cs_filepath",
                  "circuit.jsonl",
                  "--input_filepath",
-                 "inputs.jsonl",
+                 "witness.jsonl",
                  "--parameter_filepath",
                  "parameter.json",
                  "--proof_filepath",
                  "proof"
                ]
     Process.readProcess cmd arguments mempty
-=======
-  if exists
-    then lift $ do
-      let arguments =
-            [ "--r1cs_filepath",
-              "circuit.jsonl",
-              "--input_filepath",
-              "witness.jsonl",
-              "--parameter_filepath",
-              "parameter.json",
-              "--proof_filepath",
-              "proof"
-            ]
-      Process.readProcess "aurora_verify" arguments mempty
-    else throwError CannotLocateVerifier
->>>>>>> 0c949616
 
 -- | Verify a proof
 verify :: IO ()
