--- conflicted
+++ resolved
@@ -56,11 +56,7 @@
 compile = compileWithOpts 1 [] []
 
 compileO0 :: Encode t => FieldType -> Comp t -> IO (Either Error (R1CS Integer))
-<<<<<<< HEAD
-compileO0 = compileWithOpts 0 []
-=======
 compileO0 = compileWithOpts 0 [] []
->>>>>>> 4df3d9ca
 
 compileO2 :: Encode t => FieldType -> Comp t -> IO (Either Error (R1CS Integer))
 compileO2 = compileWithOpts 2 [] []
